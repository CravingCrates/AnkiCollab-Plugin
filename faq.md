--- conflicted
+++ resolved
@@ -51,20 +51,15 @@
 When you initially publish a deck, the deck description is also uploaded and can be seen on AnkiCollab's deck browser page. If you want to change it, you can go to the Manage Decks option on the side-bar -> select your deck in the page for the deck you are maintaining -> you will have the option to Update deck description. keep in mind deck description is written using HTML (as is most things within anki) so you can style it accordingly
 
 </details>
-<<<<<<< HEAD
 
 <details close>
-  <summary><b> I messed something up in my deck. How do I let my subscribers know while I work on fixing it? </b></summary>
-  This can be done by publishing a changelog message. To publish a changelog message you simply have to go to the Manage Decks option on the side-bar -> select your deck in the page for the deck you are maintaining -> there will be an option to add a changelog message as well as view your previous changelog messages (if you published any).
- ![2023-04-02 13 33 26 ankicollab com 7e0c19e9c5ae](https://user-images.githubusercontent.com/70135155/229348427-0cc1b8c7-b84b-4575-930a-4f55aa0206eb.png)
+<summary><b> How can I inform my Subscribers about changes?</b></summary>
+This can be done by publishing a changelog message. To publish a changelog message you simply have to go to the Manage Decks option on the website side-bar -> select your deck in the page for the deck you are maintaining -> Add a changelog message as well as view your previous changelog messages (if you published any). 
+  
+![Screenshot of AnkiCollab.com](https://i.imgur.com/T4kiBYI.png)
 
-
-
-=======
-  
 <details close>
-  <summary><b>How do I change the deck name on Ankicollab?</b></summary>
-  The only way to do that currently is by messaging the Discord group with your request here: https://discord.com/invite/9x4DRxzqwM 
-  Keep in mind that when you change the deck name on AnkiCollab, you will also have to change your deck name locally. All your subscribers must also change their deck name locally to recieve changes.
->>>>>>> 59b6a92a
-  </details>+<summary><b>How do I change the deck name on AnkiCollab?</b></summary>
+The only way to do that currently is by messaging the Discord group with your request here: https://discord.com/invite/9x4DRxzqwM 
+Keep in mind that when you change the deck name on AnkiCollab, you will also have to change your deck name locally. All your subscribers must also change their deck name locally to receive changes.
+</details>