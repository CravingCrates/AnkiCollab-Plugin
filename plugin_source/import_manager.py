from collections import defaultdict
import json
from typing import List, Sequence

import msgspec
import requests
from datetime import datetime, timedelta, timezone

import aqt
import aqt.utils
from anki.notes import NoteId
from aqt.operations import QueryOp

from aqt.qt import *
from aqt import mw

from .models import UpdateInfoResponse
from .var_defs import API_BASE_URL

from .dialogs import ChangelogDialog, DeletedNotesDialog, OptionalTagsDialog, AskShareStatsDialog, RateAddonDialog

from .crowd_anki.representation import deck_initializer
from .crowd_anki.importer.import_dialog import ImportConfig

from .utils import create_backup, get_local_deck_from_id, DeckManager

from .stats import ReviewHistory, on_stats_upload_done, update_stats_timestamp

import base64
import gzip

import logging

logger = logging.getLogger("ankicollab")
update_info_decoder = msgspec.json.Decoder(type=List[UpdateInfoResponse])


def update_optional_tag_config(given_deck_hash: str, optional_tags):
    with DeckManager() as decks:
        details = decks.get_by_hash(given_deck_hash)

        if details:
            details["optional_tags"] = optional_tags


def get_optional_tags(given_deck_hash: str) -> dict:
    decks = DeckManager()
    details = decks.get_by_hash(given_deck_hash)

    if details is None:
        return {}

    return details.get("optional_tags", {})


def check_optional_tag_changes(deck_hash: str, optional_tags: List[str]) -> bool:
    sorted_old = sorted(get_optional_tags(deck_hash).keys())
    sorted_new = sorted(optional_tags)
    return sorted_old != sorted_new


def update_timestamp(given_deck_hash: str) -> None:
    with DeckManager() as decks:
        details = decks.get_by_hash(given_deck_hash)

        if details:
            details["timestamp"] = datetime.now(timezone.utc).strftime("%Y-%m-%d %H:%M:%S")

def update_deck_stats_enabled(given_deck_hash, stats_enabled):
    with DeckManager() as decks:
        details = decks.get_by_hash(given_deck_hash)

        if details:
            details["stats_enabled"] = stats_enabled
            if not stats_enabled:
                details["last_stats_timestamp"] = 0  # Reset last stats timestamp if stats are disabled

def get_noteids_from_uuids(guids) -> Sequence[NoteId]:
    noteids = []
    for guid in guids:
        query = "select id from notes where guid=?"
        note_id = aqt.mw.col.db.scalar(query, guid)
        if note_id:
            noteids.append(note_id)
    return noteids


def get_guids_from_noteids(nids):
    guids = []
    for nid in nids:
        query = "select guid from notes where id=?"
        guid = aqt.mw.col.db.scalar(query, nid)
        if guid:
            guids.append(guid)
    return guids


def open_browser_with_nids(nids):
    if not nids:
        return
    browser = aqt.dialogs.open("Browser", aqt.mw)
    browser.form.searchEdit.lineEdit().setText(
        "nid:" + " or nid:".join(str(nid) for nid in nids)
    )
    browser.onSearchActivated()


def delete_notes(nids: Sequence[NoteId]):
    if not nids:
        return
    aqt.mw.col.remove_notes(nids)
    aqt.mw.col.reset()  # deprecated
    mw.reset()
    aqt.mw.taskman.run_on_main(
        lambda: aqt.utils.tooltip(
            "Deleted %d notes." % len(nids), parent=QApplication.focusWidget()
        )
    )


def update_stats() -> None:
    decks = DeckManager()

    for deck_hash, details in decks:
        if details.get("stats_enabled", False):
            # Only upload stats if the user wants to share them
            (share_data, last_stats_timestamp) = wants_to_share_stats(deck_hash)
            if share_data:
                rh = ReviewHistory(deck_hash)
                op = QueryOp(
                    parent=mw,
                    op=lambda _: rh.upload_review_history(last_stats_timestamp),
                    success=on_stats_upload_done
                )
                op.with_progress(
                    "Uploading Review History..."
                ).run_in_background()
                update_stats_timestamp(deck_hash)


def wants_to_share_stats(deck_hash: str) -> (bool, int):
    with DeckManager() as decks:
        details = decks.get_by_hash(deck_hash)
        if details is None:
            raise Exception

        last_stats_timestamp = details.get("last_stats_timestamp", 0)
        stats_enabled = details.get("share_stats")

        if stats_enabled is None:
            deck = get_local_deck_from_id(details["deckId"])
            dialog = AskShareStatsDialog(deck)
            choice = dialog.exec()
            if choice == QDialog.DialogCode.Accepted:
                stats_enabled = True
            else:
                stats_enabled = False
            if dialog.isChecked():
                details["share_stats"] = stats_enabled
                
        return stats_enabled, last_stats_timestamp


def install_update(subscription: UpdateInfoResponse):
    deck_hash = subscription.deck_hash

    if check_optional_tag_changes(
            deck_hash, subscription.optional_tags
    ):
        dialog = OptionalTagsDialog(
            get_optional_tags(deck_hash), subscription.optional_tags
        )
        dialog.exec()
        update_optional_tag_config(
            deck_hash, dialog.get_selected_tags()
        )
    subscribed_tags = get_optional_tags(deck_hash)

    deck = deck_initializer.from_json(subscription.deck)
    config = prep_config(
        subscription.protected_fields,
        [tag for tag, value in subscribed_tags.items() if value],
        True if subscription.optional_tags else False,
        deck_hash
    )
    config.home_deck = get_home_deck(deck_hash)

    map_cache = defaultdict(dict)
    note_type_data = {}
    deck.handle_notetype_changes(aqt.mw.col, map_cache, note_type_data)
    deck.save_to_collection(aqt.mw.col, map_cache, note_type_data, import_config=config)

    # Handle deleted Notes
    deleted_nids = get_noteids_from_uuids(subscription.deleted_notes)
    if deleted_nids:
        del_notes_dialog = DeletedNotesDialog(deleted_nids, subscription.deck_hash)
        del_notes_choice = del_notes_dialog.exec()

        if del_notes_choice == QDialog.DialogCode.Accepted:
            delete_notes(deleted_nids)
        elif del_notes_choice == QDialog.DialogCode.Rejected:
            open_browser_with_nids(deleted_nids)

    return deck.anki_dict["name"]


def abort_update(deck_hash):
    update_timestamp(deck_hash)


def prep_config(protected_fields, optional_tags, has_optional_tags, deck_hash):
    config = ImportConfig(
        add_tag_to_cards=[],
        optional_tags=optional_tags,
        has_optional_tags=has_optional_tags,
        use_notes=True,
        use_media=False,
        ignore_deck_movement=get_deck_movement_status(),
        suspend_new_cards=get_card_suspension_status(),
        home_deck=None,
        deck_hash=deck_hash,
    )
    for protected_field in protected_fields:
        model_name = protected_field["name"]
        for field in protected_field["fields"]:
            field_name = field["name"]
            config.add_field(model_name, field_name)

    return config


def show_changelog_popup(subscription: UpdateInfoResponse) -> None:
    deck_hash = subscription.deck_hash

    if subscription.changelog:
        dialog = ChangelogDialog(subscription.changelog, deck_hash)
        choice = dialog.exec()

        if choice == QDialog.DialogCode.Accepted:
            install_update(subscription)
            update_timestamp(deck_hash)
        elif choice == QDialog.DialogCode.Rejected:
            pass
        else:
            abort_update(deck_hash)
    else:  # Skip changelog window if there is no message for the user
        install_update(subscription)
        update_timestamp(deck_hash)


def ask_for_rating():
    strings_data = mw.addonManager.getConfig(__name__)
    if strings_data is not None and "settings" in strings_data:
        if "pull_counter" in strings_data["settings"]:
            pull_counter = strings_data["settings"]["pull_counter"]
            strings_data["settings"]["pull_counter"] = pull_counter + 1
            if pull_counter % 30 == 0:  # every 30 pulls
                last_ratepls = strings_data["settings"]["last_ratepls"]
                last_ratepls_dt = datetime.strptime(last_ratepls, '%Y-%m-%d %H:%M:%S').replace(tzinfo=timezone.utc)
                if (datetime.now(timezone.utc) - last_ratepls_dt).days > 30:
                    if not strings_data["settings"]["rated_addon"]:  # only ask if they haven't rated the addon yet
                        strings_data["settings"]["last_ratepls"] = datetime.now(timezone.utc).strftime(
                            '%Y-%m-%d %H:%M:%S')
                        dialog = RateAddonDialog()
                        dialog.exec()
            mw.addonManager.writeConfig(__name__, strings_data)


<<<<<<< HEAD
def import_webresult(webresult: List[UpdateInfoResponse], input_hash, silent=False):
=======
def import_webresult(data):
    (webresult, input_hash, silent) = data # gotta unpack the tuple
    
>>>>>>> 255c054e
    # if webresult is empty, tell user that there are no updates
    if not webresult:
        if silent:
            aqt.utils.tooltip("You're already up-to-date!", parent=mw)
        else:
            msg_box = QMessageBox()
            msg_box.setWindowTitle("AnkiCollab")
            msg_box.setText("You're already up-to-date!")
            msg_box.exec()

        update_stats()
        return

    # Create backup before doing anything
    create_backup(background=True)  # run in background

    for subscription in webresult:
        if input_hash:  # New deck
            deck_name = install_update(subscription)

            with DeckManager() as decks:
                details = decks.get_by_hash(input_hash)

                if details["deckId"] == 0:  # should only be the case once when they add a new subscription and never ambiguous
                    details["deckId"] = aqt.mw.col.decks.id(deck_name)
                    # large decks use cached data that may be a day old, so we need to update the timestamp to force a refresh
                    details["timestamp"] = (
                            datetime.now(timezone.utc) - timedelta(days=1)
                    ).strftime("%Y-%m-%d %H:%M:%S")
                    details["stats_enabled"] = subscription.stats_enabled

        else:  # Update deck
            show_changelog_popup(subscription)

    if not input_hash:  # Only ask for a rating if they are updating a deck and not adding a new deck to avoid spam popups
        ask_for_rating()
        _info = "AnkiCollab: Updated deck(s) successfully!"
        aqt.mw.taskman.run_on_main(
            lambda: aqt.utils.tooltip(_info, parent=mw)
        )
    update_stats()


def get_card_suspension_status():
    strings_data = mw.addonManager.getConfig(__name__)
    val = False
    if strings_data is not None and strings_data["settings"] is not None:
        val = bool(strings_data["settings"]["suspend_new_cards"])
    return val


def get_deck_movement_status():
    strings_data = mw.addonManager.getConfig(__name__)
    val = True
    if strings_data is not None and strings_data["settings"] is not None:
        val = bool(strings_data["settings"]["auto_move_cards"])
    return val


def get_home_deck(given_deck_hash):
    decks = DeckManager()
    details = decks.get_by_hash(given_deck_hash)

    if details and details["deckId"] != 0:
        return mw.col.decks.name_if_exists(details["deckId"])


def remove_nonexistent_decks():
    strings_data = mw.addonManager.getConfig(__name__)

    if strings_data is not None and len(strings_data) > 0:
        # Create a copy of the config data
        strings_data_copy = strings_data.copy()

        # backwards compatibility
        if "settings" in strings_data_copy:
            del strings_data_copy["settings"]

        if "auth" in strings_data_copy:
            del strings_data_copy["auth"]

        # Only include the specific hash if it exists
        strings_data_to_send = strings_data_copy

        payload = {"deck_hashes": list(strings_data_to_send.keys())}
        response = requests.post(f"{API_BASE_URL}/CheckDeckAlive", json=payload)
        if response.status_code == 200:
            if response.content == "Error":
                infot = "A Server Error occurred. Please notify us!"
                aqt.mw.taskman.run_on_main(
                    lambda: aqt.utils.tooltip(infot, parent=QApplication.focusWidget())
                )
            else:
                webresult = json.loads(response.content)
                # we need to remove all the decks that don't exist anymore from the strings_data
                strings_data = mw.addonManager.getConfig(__name__)
                if strings_data is not None and len(strings_data) > 0:
                    for deck_hash in webresult:
                        if deck_hash in strings_data:
                            del strings_data[deck_hash]
                        else:
                            print("deck_hash not found in strings_data")
                    mw.addonManager.writeConfig(__name__, strings_data)
                else:
                    print("strings_data is None or empty")

# Kinda ugly, but for backwards compatibility we need to handle both the old and new format
def async_start_pull(input_hash, silent=False):
    remove_nonexistent_decks()
    strings_data = mw.addonManager.getConfig(__name__)
    if strings_data is not None and len(strings_data) > 0:
        # Create a copy of the config data
        strings_data_copy = strings_data.copy()

        # backwards compatibility
        if "settings" in strings_data_copy:
            del strings_data_copy["settings"]

        if "auth" in strings_data_copy:
            del strings_data_copy["auth"]

        # Create the data to send based on whether input_hash is provided
        if input_hash is None:
            strings_data_to_send = strings_data_copy
        else:
            # Only include the specific hash if it exists
            strings_data_to_send = (
                {input_hash: strings_data_copy[input_hash]}
                if input_hash in strings_data_copy
                else {}
            )

        response = requests.post(
            f"{API_BASE_URL}/pullChanges", json=strings_data_to_send
        )
        if response.status_code == 200:
            compressed_data = base64.b64decode(response.content)
            decompressed_data = gzip.decompress(compressed_data)
<<<<<<< HEAD

            webresult = update_info_decoder.decode(decompressed_data.decode("utf-8"))
            aqt.mw.taskman.run_on_main(lambda: import_webresult(webresult, input_hash, silent))
=======
            webresult = json.loads(decompressed_data.decode("utf-8"))
            return (webresult, input_hash, silent)
>>>>>>> 255c054e
        else:
            infot = "A Server Error occurred. Please notify us!"
            aqt.mw.taskman.run_on_main(
                lambda: aqt.utils.tooltip(infot, parent=QApplication.focusWidget())
            )
            return (None, None, silent)
        
def handle_pull(input_hash, silent=False):
    QueryOp(
        parent=mw,
        op=lambda _: async_start_pull(input_hash, silent),
        success=import_webresult,
    ).with_progress("Fetching Changes from AnkiCollab...").run_in_background()
    <|MERGE_RESOLUTION|>--- conflicted
+++ resolved
@@ -157,7 +157,7 @@
                 stats_enabled = False
             if dialog.isChecked():
                 details["share_stats"] = stats_enabled
-                
+
         return stats_enabled, last_stats_timestamp
 
 
@@ -266,13 +266,9 @@
             mw.addonManager.writeConfig(__name__, strings_data)
 
 
-<<<<<<< HEAD
-def import_webresult(webresult: List[UpdateInfoResponse], input_hash, silent=False):
-=======
 def import_webresult(data):
     (webresult, input_hash, silent) = data # gotta unpack the tuple
-    
->>>>>>> 255c054e
+
     # if webresult is empty, tell user that there are no updates
     if not webresult:
         if silent:
@@ -411,25 +407,19 @@
         if response.status_code == 200:
             compressed_data = base64.b64decode(response.content)
             decompressed_data = gzip.decompress(compressed_data)
-<<<<<<< HEAD
 
             webresult = update_info_decoder.decode(decompressed_data.decode("utf-8"))
-            aqt.mw.taskman.run_on_main(lambda: import_webresult(webresult, input_hash, silent))
-=======
-            webresult = json.loads(decompressed_data.decode("utf-8"))
             return (webresult, input_hash, silent)
->>>>>>> 255c054e
         else:
             infot = "A Server Error occurred. Please notify us!"
             aqt.mw.taskman.run_on_main(
                 lambda: aqt.utils.tooltip(infot, parent=QApplication.focusWidget())
             )
             return (None, None, silent)
-        
+
 def handle_pull(input_hash, silent=False):
     QueryOp(
         parent=mw,
         op=lambda _: async_start_pull(input_hash, silent),
         success=import_webresult,
     ).with_progress("Fetching Changes from AnkiCollab...").run_in_background()
-    