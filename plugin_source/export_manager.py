--- conflicted
+++ resolved
@@ -157,7 +157,6 @@
     if token == "":
         token, auto_approve = get_maintainer_data()
     
-<<<<<<< HEAD
     data = {
         "remote_deck": deckHash, 
         "deck_path": deckPath, 
@@ -194,20 +193,9 @@
             note_model = NoteModel.from_json(note_model_dict)
             maybe_name = note_model.anki_dict["name"]
             aqt.mw.taskman.run_on_main(
-                lambda: aqt.utils.showCritical(f"The Notetype\n{maybe_name}\ndoes not exist on the cloud deck. Please only use notetypes that the maintainer added.", title="AnkiCollab Upload Error: Notetype not found.")
+                lambda: aqt.utils.showCritical(f"The Notetype\n{maybe_name}\ndoes not exist on the cloud deck. Please only use notetypes that the maintainer added. Notetype is available if it was present in any of the decks this maintainer initially shared.", title="AnkiCollab Upload Error: Notetype not found.")
             )
-=======
-        if response.status_code == 500:
-            print(response.text)
-            if "Notetype Error: " in response.text:
-                missing_note_uuid = response.text.split("Notetype Error: ")[1]
-                note_model_dict = UuidFetcher(aqt.mw.col).get_model(missing_note_uuid)
-                note_model = NoteModel.from_json(note_model_dict)
-                maybe_name = note_model.anki_dict["name"]
-                aqt.mw.taskman.run_on_main(
-                    lambda: aqt.utils.showCritical(f"The Notetype\n{maybe_name}\ndoes not exist on the cloud deck. Please only use notetypes that the maintainer added. Notetype is available if it was present in any of the decks this maintainer initially shared.", title="AnkiCollab Upload Error: Notetype not found.")
-                )
->>>>>>> aa360164
+        
                 
 
 def get_commit_info(default_opt = 0):
